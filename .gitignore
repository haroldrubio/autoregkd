.vscode
.idea
data
logs
wandb
<<<<<<< HEAD
__pycache__/
runs
cli_files/
=======
.idea

*.egg-info/

.lock
>>>>>>> 2cbfbf7c
<|MERGE_RESOLUTION|>--- conflicted
+++ resolved
@@ -3,14 +3,11 @@
 data
 logs
 wandb
-<<<<<<< HEAD
 __pycache__/
 runs
 cli_files/
-=======
 .idea
 
 *.egg-info/
 
-.lock
->>>>>>> 2cbfbf7c
+.lock